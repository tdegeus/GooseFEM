--- conflicted
+++ resolved
@@ -16,20 +16,6 @@
       matrix:
         runs-on: [ubuntu-latest, macos-latest, windows-latest]
         include:
-<<<<<<< HEAD
-        - runs-on: ubuntu-latest
-          config: -DCMAKE_BUILD_TYPE=Release -DBUILD_TESTS=1 -DBUILD_EXAMPLES=1
-          conda: docs/examples/environment.yaml
-          prop: tests & examples
-        - runs-on: macos-latest
-          config: -DCMAKE_BUILD_TYPE=Release -DBUILD_TESTS=1 -DBUILD_EXAMPLES=0 -DBUILD_DOCS=1
-          conda: environment.yaml
-          prop: tests
-        - runs-on: windows-latest
-          config: -DCMAKE_BUILD_TYPE=Release -DBUILD_TESTS=1 -DBUILD_EXAMPLES=0
-          conda: environment.yaml
-          prop: tests
-=======
           - runs-on: ubuntu-latest
             config: -DCMAKE_BUILD_TYPE=Release -DBUILD_TESTS=1 -DBUILD_EXAMPLES=1
             conda: docs/examples/environment.yaml
@@ -42,7 +28,6 @@
             config: -DCMAKE_BUILD_TYPE=Release -DBUILD_TESTS=1 -G Ninja -DCMAKE_C_COMPILER=clang -DCMAKE_CXX_COMPILER=clang++
             conda: environment.yaml
             prop: tests
->>>>>>> dd703035
 
     defaults:
       run:
